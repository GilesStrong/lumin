--- conflicted
+++ resolved
@@ -34,11 +34,8 @@
 - Fixed ipython display import to only run if in notebook
 - Bug in multiclass-classification with on a batch of 1 data-point caused by targets being squeezed 2 dimensions, rather than 1.
 - `tensor_is_sparse` argument for `df2foldfile` not functioning as expected
-<<<<<<< HEAD
 - Possible bug when applying data augmentation using `HEPAugFoldYielder` to target features, but not supplying target features when initialising the fold yielder
-=======
 - Potential bug in `NodePredictor` when `f_final` is a `hard_identity` and `f_final_outs` is not None.
->>>>>>> b3adbbbc
 
 ## Changes
 
