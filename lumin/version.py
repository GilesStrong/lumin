--- conflicted
+++ resolved
@@ -1,6 +1,3 @@
 __all__ = ['__version__']
-<<<<<<< HEAD
-__version__ = '0.4.0.1'
-=======
-__version__ = '0.3.1'
->>>>>>> a96a69d3
+
+__version__ = '0.4.0.1'