--- conflicted
+++ resolved
@@ -49,19 +49,10 @@
                         plot_settings:PlotSettings=PlotSettings(), callback_args:Optional[List[Dict[str,Any]]]=None
                         ) -> Tuple[List[Dict[str,float]],List[Dict[str,List[float]]],List[Dict[str,float]]]:
     r'''
-<<<<<<< HEAD
-    Main training method for :class:`~lumin.nn.models.Model`.
-    Trains a specified numer of models created by a :class:`~lumin.nn.models.ModelBuilder` on data provided by a 
-    :class:`~lumin.nn.data.fold_yielder.FoldYielder`, and save them to savepath.
-    Note, this does not return trained models, instead they are saved and must be loaded later. Instead this method returns results of model training.
-    Each :class:`~lumin.nn.models.Model` is trained on N-1 folds, for a :class:`~lumin.nn.data.fold_yielder.FoldYielder` with N folds, and the remaining fold is
-    used as validation data.
-=======
     Main training method for :class:`~lumin.nn.models.model.Model`.
     Trains a specified numer of models created by a :class:`~lumin.nn.models.model_builder.ModelBuilder` on data provided by a :class:`~lumin.nn.data.fold_yielder.FoldYielder`, and save them to savepath.
     Note, this does not return trained models, instead they are saved and must be loaded later. Instead this method returns results of model training.
     Each :class:`~lumin.nn.models.model.Model` is trained on N-1 folds, for a :class:`~lumin.nn.data.fold_yielder.FoldYielder` with N folds, and the remaining fold is used as validation data.
->>>>>>> 865d09a4
     Training folds are loaded iteratively, and model evaluation takes place after each fold use (a sub-epoch), rather than after ever use of all folds (epoch).
     Training continues until:
         - All of the training folds are used max_epoch number of times;
