--- conflicted
+++ resolved
@@ -507,11 +507,6 @@
 
         if   'multiclass'     in self.objective and not isinstance(targets, torch.LongTensor):  targets = targets.long().squeeze()
         elif 'multiclass' not in self.objective and not isinstance(targets, torch.FloatTensor): targets = targets.float()
-<<<<<<< HEAD
-
-=======
-        
->>>>>>> aeee011c
         if inspect.isclass(self.loss) or isinstance(self.loss, partial): self.loss = self.loss()
         loss = self.loss(y_pred, targets)
         for c in callbacks: c.on_eval_end(loss=loss)        
