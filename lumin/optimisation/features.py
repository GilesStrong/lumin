--- conflicted
+++ resolved
@@ -1,6 +1,5 @@
 import pandas as pd
 import numpy as np
-<<<<<<< HEAD
 from typing import List, Optional, Dict, Any, Tuple, Union
 from fastprogress import progress_bar
 from rfpimp import importances
@@ -9,11 +8,6 @@
 from collections import OrderedDict, defaultdict
 from rfpimp import feature_dependence_matrix, plot_dependence_heatmap
 import multiprocessing as mp
-=======
-from typing import List, Optional
-from fastprogress import progress_bar
-from rfpimp import importances
->>>>>>> a96a69d3
 
 from sklearn.ensemble.forest import ForestRegressor
 from sklearn.ensemble import RandomForestRegressor, RandomForestClassifier
@@ -21,7 +15,6 @@
 from .hyper_param import get_opt_rf_params
 from ..plotting.interpretation import plot_importance
 from ..plotting.plot_settings import PlotSettings
-<<<<<<< HEAD
 from ..plotting.data_viewing import plot_rank_order_dendrogram
 from ..utils.statistics import uncert_round
 from ..utils.misc import subsample_df
@@ -29,10 +22,6 @@
 
 __all__ = ['get_rf_feat_importance', 'rf_rank_features', 'rf_check_feat_removal', 'repeated_rf_rank_features', 'auto_filter_on_linear_correlation',
            'auto_filter_on_mutual_dependence']
-=======
-
-__all__ = ['get_rf_feat_importance', 'rf_rank_features']
->>>>>>> a96a69d3
 
 
 def get_rf_feat_importance(rf:ForestRegressor, inputs:pd.DataFrame, targets:np.ndarray, weights:Optional[np.ndarray]=None) -> pd.DataFrame:
@@ -51,13 +40,9 @@
 
 def rf_rank_features(train_df:pd.DataFrame, val_df:pd.DataFrame, objective:str,
                      train_feats:List[str], targ_name:str='gen_target', wgt_name:Optional[str]=None,
-<<<<<<< HEAD
                      importance_cut:float=0.0, n_estimators:int=40, rf_params:Optional[Dict[str,Any]]=None, optimise_rf:bool=True,
                      n_rfs:int=1, n_max_display:int=30,
                      plot_results:bool=True, retrain_on_import_feats:bool=True, verbose:bool=True,
-=======
-                     importance_cut:float=0.0, n_estimators:int=40, n_rfs:int=1,
->>>>>>> a96a69d3
                      savename:Optional[str]=None, plot_settings:PlotSettings=PlotSettings()) -> List[str]:
     r'''
     Compute relative permutation importance of input features via using Random Forests.
@@ -88,8 +73,6 @@
 
     w_trn = None if wgt_name is None else train_df[wgt_name]
     w_val = None if wgt_name is None else val_df[wgt_name]
-<<<<<<< HEAD
-
     if rf_params is None or optimise_rf is True:
         if verbose: print("Optimising RF parameters")
         rfp, rf = get_opt_rf_params(train_df[train_feats], train_df[targ_name], val_df[train_feats], val_df[targ_name],
@@ -102,12 +85,6 @@
         rf.fit(train_df[train_feats], train_df[targ_name], w_trn)
     
     if verbose: print("Evalualting importances")
-=======
-    print("Optimising RF")
-    opt_params, rf = get_opt_rf_params(train_df[train_feats], train_df[targ_name], val_df[train_feats], val_df[targ_name],
-                                       objective, w_trn=w_trn, w_val=w_val, verbose=False)
-    print("Evalualting importances")
->>>>>>> a96a69d3
     fi = get_rf_feat_importance(rf, train_df[train_feats], train_df[targ_name], w_trn)
     orig_score = [rf.score(val_df[train_feats], val_df[targ_name], w_val)]
     if n_rfs > 1:
@@ -120,7 +97,7 @@
         fi['Importance']  = np.mean(fi[[f for f in fi.columns if 'Importance' in f]].values, axis=1)
         fi['Uncertainty'] = np.std(fi[[f for f in fi.columns if 'Importance' in f]].values, ddof=1, axis=1)/np.sqrt(n_rfs)
         fi.sort_values(by='Importance', ascending=False, inplace=True)
-<<<<<<< HEAD
+
     orig_score = uncert_round(np.mean(orig_score), np.std(orig_score, ddof=1))
     if verbose: print("Top ten most important features:\n", fi[['Feature', 'Importance']][:min(len(fi), 10)])
     if plot_results: plot_importance(fi[:min(len(fi), n_max_display)], threshold=importance_cut, savename=savename, settings=plot_settings)
@@ -612,25 +589,4 @@
         print(f"Filtered features:\t{new_score[0]}±{new_score[1]}")
     
     print(f'\nFiltering took {timeit.default_timer()-tmr:.3f} seconds')
-    return filtered
-=======
-    print("Top ten most important features:\n", fi[['Feature', 'Importance']][:min(len(fi), 10)])
-    plot_importance(fi[:min(len(fi), 30)], savename=savename, settings=plot_settings)
-
-    top_feats = list(fi[fi.Importance > importance_cut].Feature)
-    print(f"\n{len(top_feats)} features found with importance greater than {importance_cut}:\n", top_feats, '\n')
-    if len(top_feats) == 0:
-        print(f"Model score: :\t{orig_score:.5f}")
-        print('No features found to be important, returning all training features. Good luck.')
-        return train_feats
-    if len(top_feats) < len(train_feats): 
-        print("\nOptimising new RF")
-        _, rf_new = get_opt_rf_params(train_df[top_feats], train_df[targ_name], val_df[top_feats], val_df[targ_name],
-                                      objective, w_trn=w_trn, w_val=w_val, n_estimators=n_estimators, verbose=False)  
-        print("Comparing RF scores, higher = better")                           
-        print(f"All features:\t{orig_score:.5f}")
-        print(f"Top features:\t{rf_new.score(val_df[top_feats], val_df[targ_name], w_val):.5f}")
-    else:
-        print('All training features found to be important')
-    return top_feats
->>>>>>> a96a69d3
+    return filtered